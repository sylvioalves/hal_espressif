--- conflicted
+++ resolved
@@ -27,48 +27,7 @@
 #ifdef __cplusplus
 extern "C" {
 #endif
-
-<<<<<<< HEAD
 extern const char* GPIO_TAG;
-
-#define GPIO_SEL_0              (BIT(0))                         /* Pin 0 selected */
-#define GPIO_SEL_1              (BIT(1))                         /* Pin 1 selected */
-#define GPIO_SEL_2              (BIT(2))                         /* Pin 2 selected */
-#define GPIO_SEL_3              (BIT(3))                         /* Pin 3 selected */
-#define GPIO_SEL_4              (BIT(4))                         /* Pin 4 selected */
-#define GPIO_SEL_5              (BIT(5))                         /* Pin 5 selected */
-#define GPIO_SEL_6              (BIT(6))                         /* Pin 6 selected */
-#define GPIO_SEL_7              (BIT(7))                         /* Pin 7 selected */
-#define GPIO_SEL_8              (BIT(8))                         /* Pin 8 selected */
-#define GPIO_SEL_9              (BIT(9))                         /* Pin 9 selected */
-#define GPIO_SEL_10             (BIT(10))                        /* Pin 10 selected */
-#define GPIO_SEL_11             (BIT(11))                        /* Pin 11 selected */
-#define GPIO_SEL_12             (BIT(12))                        /* Pin 12 selected */
-#define GPIO_SEL_13             (BIT(13))                        /* Pin 13 selected */
-#define GPIO_SEL_14             (BIT(14))                        /* Pin 14 selected */
-#define GPIO_SEL_15             (BIT(15))                        /* Pin 15 selected */
-#define GPIO_SEL_16             (BIT(16))                        /* Pin 16 selected */
-#define GPIO_SEL_17             (BIT(17))                        /* Pin 17 selected */
-#define GPIO_SEL_18             (BIT(18))                        /* Pin 18 selected */
-#define GPIO_SEL_19             (BIT(19))                        /* Pin 19 selected */
-
-#define GPIO_SEL_21             (BIT(21))                        /* Pin 21 selected */
-#define GPIO_SEL_22             (BIT(22))                        /* Pin 22 selected */
-#define GPIO_SEL_23             (BIT(23))                        /* Pin 23 selected */
-
-#define GPIO_SEL_25             (BIT(25))                        /* Pin 25 selected */
-#define GPIO_SEL_26             (BIT(26))                        /* Pin 26 selected */
-#define GPIO_SEL_27             (BIT(27))                        /* Pin 27 selected */
-
-#define GPIO_SEL_32             ((uint64_t)(((uint64_t)1)<<32))  /* Pin 32 selected */
-#define GPIO_SEL_33             ((uint64_t)(((uint64_t)1)<<33))  /* Pin 33 selected */
-#define GPIO_SEL_34             ((uint64_t)(((uint64_t)1)<<34))  /* Pin 34 selected */
-#define GPIO_SEL_35             ((uint64_t)(((uint64_t)1)<<35))  /* Pin 35 selected */
-#define GPIO_SEL_36             ((uint64_t)(((uint64_t)1)<<36))  /* Pin 36 selected */
-#define GPIO_SEL_37             ((uint64_t)(((uint64_t)1)<<37))  /* Pin 37 selected */
-#define GPIO_SEL_38             ((uint64_t)(((uint64_t)1)<<38))  /* Pin 38 selected */
-#define GPIO_SEL_39             ((uint64_t)(((uint64_t)1)<<39))  /* Pin 39 selected */
-=======
 #define GPIO_SEL_0              (BIT(0))                         /*!< Pin 0 selected */
 #define GPIO_SEL_1              (BIT(1))                         /*!< Pin 1 selected */
 #define GPIO_SEL_2              (BIT(2))                         /*!< Pin 2 selected */
@@ -106,7 +65,6 @@
 #define GPIO_SEL_37             ((uint64_t)(((uint64_t)1)<<37))  /*!< Pin 37 selected */
 #define GPIO_SEL_38             ((uint64_t)(((uint64_t)1)<<38))  /*!< Pin 38 selected */
 #define GPIO_SEL_39             ((uint64_t)(((uint64_t)1)<<39))  /*!< Pin 39 selected */
->>>>>>> abecab75
 
 #define GPIO_PIN_REG_0          PERIPHS_IO_MUX_GPIO0_U
 #define GPIO_PIN_REG_1          PERIPHS_IO_MUX_U0TXD_U
