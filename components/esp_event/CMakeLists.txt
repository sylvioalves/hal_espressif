<<<<<<< HEAD
set(COMPONENT_SRCS "default_event_loop.c"
                   "esp_event.c"
                   "esp_event_private.c"
                   "event_loop_legacy.c"
                   "event_send.c")

set(COMPONENT_ADD_INCLUDEDIRS "include")
set(COMPONENT_PRIV_INCLUDEDIRS "private_include")

set(COMPONENT_REQUIRES log tcpip_adapter)
if(IDF_TARGET STREQUAL "esp32")
    set(COMPONENT_PRIV_REQUIRES ethernet)
endif()

set(COMPONENT_ADD_LDFRAGMENTS linker.lf)

register_component()
=======
idf_component_register(SRCS "default_event_loop.c"
                            "esp_event.c"
                            "esp_event_private.c"
                            "event_loop_legacy.c"
                            "event_send.c"
                    INCLUDE_DIRS "include"
                    PRIV_INCLUDE_DIRS "private_include"
                    REQUIRES log tcpip_adapter
                    PRIV_REQUIRES esp_eth
                    LDFRAGMENTS linker.lf)
>>>>>>> 16b300bd

if(GCC_NOT_5_2_0 AND CONFIG_ESP_EVENT_LOOP_PROFILING)
    # uses C11 atomic feature
    set_source_files_properties(esp_event.c PROPERTIES COMPILE_FLAGS -std=gnu11)
endif()<|MERGE_RESOLUTION|>--- conflicted
+++ resolved
@@ -1,22 +1,9 @@
-<<<<<<< HEAD
-set(COMPONENT_SRCS "default_event_loop.c"
-                   "esp_event.c"
-                   "esp_event_private.c"
-                   "event_loop_legacy.c"
-                   "event_send.c")
-
-set(COMPONENT_ADD_INCLUDEDIRS "include")
-set(COMPONENT_PRIV_INCLUDEDIRS "private_include")
-
-set(COMPONENT_REQUIRES log tcpip_adapter)
 if(IDF_TARGET STREQUAL "esp32")
-    set(COMPONENT_PRIV_REQUIRES ethernet)
+    set(priv_requires esp_eth)
+else()
+    set(priv_requires)
 endif()
 
-set(COMPONENT_ADD_LDFRAGMENTS linker.lf)
-
-register_component()
-=======
 idf_component_register(SRCS "default_event_loop.c"
                             "esp_event.c"
                             "esp_event_private.c"
@@ -25,9 +12,8 @@
                     INCLUDE_DIRS "include"
                     PRIV_INCLUDE_DIRS "private_include"
                     REQUIRES log tcpip_adapter
-                    PRIV_REQUIRES esp_eth
+                    PRIV_REQUIRES ${priv_requires}
                     LDFRAGMENTS linker.lf)
->>>>>>> 16b300bd
 
 if(GCC_NOT_5_2_0 AND CONFIG_ESP_EVENT_LOOP_PROFILING)
     # uses C11 atomic feature
