// Copyright 2015-2017 Espressif Systems (Shanghai) PTE LTD
//
// Licensed under the Apache License, Version 2.0 (the "License");
// you may not use this file except in compliance with the License.
// You may obtain a copy of the License at
//
//     http://www.apache.org/licenses/LICENSE-2.0
//
// Unless required by applicable law or agreed to in writing, software
// distributed under the License is distributed on an "AS IS" BASIS,
// WITHOUT WARRANTIES OR CONDITIONS OF ANY KIND, either express or implied.
// See the License for the specific language governing permissions and
// limitations under the License.

#include <esp_event.h>
#include <esp_wifi.h>
#include "esp_log.h"
#include "esp_private/wifi.h"
#include "esp_pm.h"
#include "soc/rtc.h"
#include "esp_wpa.h"

#if (CONFIG_ESP32_WIFI_RX_BA_WIN > CONFIG_ESP32_WIFI_DYNAMIC_RX_BUFFER_NUM)
#error "WiFi configuration check: WARNING, WIFI_RX_BA_WIN should not be larger than WIFI_DYNAMIC_RX_BUFFER_NUM!"
#endif

#if (CONFIG_ESP32_WIFI_RX_BA_WIN > (CONFIG_ESP32_WIFI_STATIC_RX_BUFFER_NUM << 1))
#error "WiFi configuration check: WARNING, WIFI_RX_BA_WIN should not be larger than double of the WIFI_STATIC_RX_BUFFER_NUM!"
#endif

ESP_EVENT_DEFINE_BASE(WIFI_EVENT);

#ifdef CONFIG_PM_ENABLE
static esp_pm_lock_handle_t s_wifi_modem_sleep_lock;
#endif

#if CONFIG_IDF_TARGET_ESP32
/* Callback function to update WiFi MAC time */
wifi_mac_time_update_cb_t s_wifi_mac_time_update_cb = NULL;
#endif

static const char* TAG = "wifi_init";

static void __attribute__((constructor)) s_set_default_wifi_log_level()
{
    /* WiFi libraries aren't compiled to know CONFIG_LOG_DEFAULT_LEVEL,
       so set it at runtime startup. Done here not in esp_wifi_init() to allow
       the user to set the level again before esp_wifi_init() is called.
    */
    esp_log_level_set("wifi", CONFIG_LOG_DEFAULT_LEVEL);
    esp_log_level_set("mesh", CONFIG_LOG_DEFAULT_LEVEL);
}

static void esp_wifi_set_debug_log()
{
    /* set WiFi log level and module */
#if CONFIG_ESP32_WIFI_DEBUG_LOG_ENABLE
    uint32_t g_wifi_log_level = WIFI_LOG_INFO;
    uint32_t g_wifi_log_module = 0;
    uint32_t g_wifi_log_submodule = 0;
#if CONFIG_ESP32_WIFI_DEBUG_LOG_DEBUG
    g_wifi_log_level = WIFI_LOG_DEBUG;
#endif
#if CONFIG_ESP32_WIFI_DEBUG_LOG_VERBOSE
    g_wifi_log_level = WIFI_LOG_VERBOSE;
#endif
#if CONFIG_ESP32_WIFI_DEBUG_LOG_MODULE_ALL
    g_wifi_log_module = WIFI_LOG_MODULE_ALL;
#endif
#if CONFIG_ESP32_WIFI_DEBUG_LOG_MODULE_WIFI
    g_wifi_log_module = WIFI_LOG_MODULE_WIFI;
#endif
#if CONFIG_ESP32_WIFI_DEBUG_LOG_MODULE_COEX
    g_wifi_log_module = WIFI_LOG_MODULE_COEX;
#endif
#if CONFIG_ESP32_WIFI_DEBUG_LOG_MODULE_MESH
    g_wifi_log_module = WIFI_LOG_MODULE_MESH;
#endif
#if CONFIG_ESP32_WIFI_DEBUG_LOG_SUBMODULE_ALL
    g_wifi_log_submodule |= WIFI_LOG_SUBMODULE_ALL;
#endif
#if CONFIG_ESP32_WIFI_DEBUG_LOG_SUBMODULE_INIT
    g_wifi_log_submodule |= WIFI_LOG_SUBMODULE_INIT;
#endif
#if CONFIG_ESP32_WIFI_DEBUG_LOG_SUBMODULE_IOCTL
    g_wifi_log_submodule |= WIFI_LOG_SUBMODULE_IOCTL;
#endif
#if CONFIG_ESP32_WIFI_DEBUG_LOG_SUBMODULE_CONN
    g_wifi_log_submodule |= WIFI_LOG_SUBMODULE_CONN;
#endif
#if CONFIG_ESP32_WIFI_DEBUG_LOG_SUBMODULE_SCAN
    g_wifi_log_submodule |= WIFI_LOG_SUBMODULE_SCAN;
#endif
    esp_wifi_internal_set_log_level(g_wifi_log_level);
    esp_wifi_internal_set_log_mod(g_wifi_log_module, g_wifi_log_submodule, true);

#endif /* CONFIG_ESP32_WIFI_DEBUG_LOG_ENABLE*/

}

esp_err_t esp_wifi_init(const wifi_init_config_t *config)
{
#ifdef CONFIG_PM_ENABLE
    if (s_wifi_modem_sleep_lock == NULL) {
        esp_err_t err = esp_pm_lock_create(ESP_PM_APB_FREQ_MAX, 0, "wifi",
                &s_wifi_modem_sleep_lock);
        if (err != ESP_OK) {
            return err;
        }
    }
#endif
    esp_err_t err = tcpip_adapter_set_default_wifi_handlers();
    if (err != ESP_OK) {
        ESP_LOGW(TAG, "Failed to set default Wi-Fi event handlers (0x%x)", err);
    }
    esp_err_t result = esp_wifi_init_internal(config);
    if (result == ESP_OK) {
        esp_wifi_set_debug_log();
#if CONFIG_IDF_TARGET_ESP32
        s_wifi_mac_time_update_cb = esp_wifi_internal_update_mac_time;
<<<<<<< HEAD
#endif
=======

        result = esp_supplicant_init();
        if (result != ESP_OK) {
            ESP_LOGE(TAG, "Failed to init supplicant (0x%x)", result);
            esp_err_t deinit_ret = esp_wifi_deinit();
            if (deinit_ret != ESP_OK) {
                ESP_LOGE(TAG, "Failed to deinit Wi-Fi (0x%x)", deinit_ret);
            }

            return result;
        } 
>>>>>>> d2cc14ee
    }

    return result;
}

#ifdef CONFIG_PM_ENABLE
void wifi_apb80m_request(void)
{
    assert(s_wifi_modem_sleep_lock);
    esp_pm_lock_acquire(s_wifi_modem_sleep_lock);
    if (rtc_clk_apb_freq_get() != APB_CLK_FREQ) {
        ESP_LOGE(__func__, "WiFi needs 80MHz APB frequency to work, but got %dHz", rtc_clk_apb_freq_get());
    }
}

void wifi_apb80m_release(void)
{
    assert(s_wifi_modem_sleep_lock);
    esp_pm_lock_release(s_wifi_modem_sleep_lock);
}
#endif //CONFIG_PM_ENABLE<|MERGE_RESOLUTION|>--- conflicted
+++ resolved
@@ -118,9 +118,7 @@
         esp_wifi_set_debug_log();
 #if CONFIG_IDF_TARGET_ESP32
         s_wifi_mac_time_update_cb = esp_wifi_internal_update_mac_time;
-<<<<<<< HEAD
 #endif
-=======
 
         result = esp_supplicant_init();
         if (result != ESP_OK) {
@@ -132,7 +130,6 @@
 
             return result;
         } 
->>>>>>> d2cc14ee
     }
 
     return result;
