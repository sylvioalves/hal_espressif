--- conflicted
+++ resolved
@@ -412,7 +412,6 @@
             Read https://docs.espressif.com/projects/esp-idf/en/latest/security/flash-encryption.html
             before enabling.
 
-<<<<<<< HEAD
     choice SECURE_FLASH_ENCRYPTION_KEYSIZE
         bool "Size of generated AES-XTS key"
         default SECURE_FLASH_ENCRYPTION_AES128
@@ -433,12 +432,8 @@
             bool "AES-256 (512-bit key)"
     endchoice
 
-    config SECURE_FLASH_ENC_INSECURE
-        bool "Allow potentially insecure options"
-=======
     choice SECURE_FLASH_ENCRYPTION_MODE
         bool "Enable usage mode"
->>>>>>> 16b300bd
         depends on SECURE_FLASH_ENC_ENABLED
         default SECURE_FLASH_ENCRYPTION_MODE_DEVELOPMENT
         help
