--- conflicted
+++ resolved
@@ -2,46 +2,37 @@
     "src/bootloader_clock.c"
     "src/bootloader_common.c"
     "src/bootloader_flash.c"
-    "src/bootloader_flash_config.c"
     "src/bootloader_random.c"
     "src/bootloader_utility.c"
     "src/esp_image_format.c"
     "src/flash_encrypt.c"
     "src/flash_partitions.c"
-    "src/flash_qio_mode.c")
+    "src/flash_qio_mode.c"
+    "src/${IDF_TARGET}/bootloader_flash_config_${IDF_TARGET}.c"
+    )
 
 if(BOOTLOADER_BUILD)
-<<<<<<< HEAD
-    set(COMPONENT_ADD_INCLUDEDIRS "include include_bootloader")
-    set(COMPONENT_REQUIRES spi_flash soc) #unfortunately the header directly uses SOC registers
-    set(COMPONENT_PRIV_REQUIRES micro-ecc efuse)
-    list(APPEND COMPONENT_SRCS "src/bootloader_init.c"
-                               "src/${IDF_TARGET}/bootloader_sha.c"
-                               "src/${IDF_TARGET}/flash_encrypt.c"
-                               "src/${IDF_TARGET}/secure_boot_signatures.c"
-                               "src/${IDF_TARGET}/secure_boot.c"
-                               "src/${IDF_TARGET}/bootloader_${IDF_TARGET}.c"
-                               "src/${IDF_TARGET}/bootloader_clock_${IDF_TARGET}.c")
-=======
     set(include_dirs "include" "include_bootloader")
-    set(requires soc)  #unfortunately the header directly uses SOC registers
     set(priv_requires micro-ecc spi_flash efuse)
-    list(APPEND srcs 
+    list(APPEND srcs
         "src/bootloader_init.c"
         "src/${IDF_TARGET}/bootloader_sha.c"
         "src/${IDF_TARGET}/flash_encrypt.c"
         "src/${IDF_TARGET}/secure_boot_signatures.c"
-        "src/${IDF_TARGET}/secure_boot.c")
+        "src/${IDF_TARGET}/secure_boot.c"
+        "src/${IDF_TARGET}/bootloader_${IDF_TARGET}.c"
+        "src/${IDF_TARGET}/bootloader_clock_${IDF_TARGET}.c"
+        )
 else()
-    list(APPEND srcs 
+    list(APPEND srcs
         "src/idf/bootloader_sha.c"
         "src/idf/secure_boot_signatures.c")
     set(include_dirs "include")
     set(priv_include_dirs "include_bootloader")
-    set(requires soc) #unfortunately the header directly uses SOC registers
     set(priv_requires spi_flash mbedtls efuse)
 endif()
->>>>>>> d2cc14ee
+
+set(requires soc) #unfortunately the header directly uses SOC registers
 
 idf_component_register(SRCS "${srcs}"
                     INCLUDE_DIRS "${include_dirs}"
