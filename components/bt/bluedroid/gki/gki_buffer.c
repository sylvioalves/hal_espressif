--- conflicted
+++ resolved
@@ -189,25 +189,18 @@
 *******************************************************************************/
 void *GKI_getbuf (UINT16 size)
 {
-<<<<<<< HEAD
-  BUFFER_HDR_T *header = osi_malloc(size + BUFFER_HDR_SIZE);
-  assert(header != NULL);
-  if (header != NULL) {
-=======
     BUFFER_HDR_T *header = osi_malloc(size + BUFFER_HDR_SIZE);
->>>>>>> a8bc5083
-    header->status  = BUF_STATUS_UNLINKED;
-    header->p_next  = NULL;
-    header->Type    = 0;
-    header->size = size;
-
-    return header + 1;
-<<<<<<< HEAD
-  } else {
-      return NULL;
-  }
-=======
->>>>>>> a8bc5083
+    assert(header != NULL);
+    if (header != NULL) {
+        header->status  = BUF_STATUS_UNLINKED;
+        header->p_next  = NULL;
+        header->Type    = 0;
+        header->size = size;
+
+        return header + 1;
+    } else {
+        return NULL;
+    }
 }
 
 
