--- conflicted
+++ resolved
@@ -193,11 +193,7 @@
     if (btu_l2cap_alarm_queue == NULL)
          goto error_exit;
 
-<<<<<<< HEAD
-    xBtuQueue = xQueueCreate(30, sizeof(void *));
-=======
     xBtuQueue = xQueueCreate(60, sizeof(void *));
->>>>>>> 6f1d6178
     xTaskCreate(btu_task_thread_handler, "BtuT", 8192, NULL, configMAX_PRIORITIES - 1, &xBtuTaskHandle);
     btu_task_post(SIG_BTU_START_UP);
 /*
