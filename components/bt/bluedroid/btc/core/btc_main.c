--- conflicted
+++ resolved
@@ -17,11 +17,8 @@
 #include "btc_dm.h"
 #include "future.h"
 #include "esp_err.h"
-<<<<<<< HEAD
 #include "btc_config.h"
-=======
 #include "alarm.h"
->>>>>>> fd77ec7f
 
 static future_t *main_future[BTC_MAIN_FUTURE_NUM];
 
@@ -55,12 +52,9 @@
 
 static void btc_init_bluetooth(void)
 {
-<<<<<<< HEAD
-    btc_config_init();
-=======
     osi_alarm_create_mux();
     osi_alarm_init();
->>>>>>> fd77ec7f
+    btc_config_init();
     bte_main_boot_entry(btc_init_callback);
 }
 
@@ -68,12 +62,9 @@
 static void btc_deinit_bluetooth(void)
 {
     bte_main_shutdown();
-<<<<<<< HEAD
     btc_config_clean_up();
-=======
     osi_alarm_deinit();
     osi_alarm_delete_mux();
->>>>>>> fd77ec7f
     future_ready(*btc_main_get_future_p(BTC_MAIN_DEINIT_FUTURE), FUTURE_SUCCESS);
 }
 
