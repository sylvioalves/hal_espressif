/******************************************************************************
 *
 *  Copyright (C) 2003-2012 Broadcom Corporation
 *
 *  Licensed under the Apache License, Version 2.0 (the "License");
 *  you may not use this file except in compliance with the License.
 *  You may obtain a copy of the License at:
 *
 *  http://www.apache.org/licenses/LICENSE-2.0
 *
 *  Unless required by applicable law or agreed to in writing, software
 *  distributed under the License is distributed on an "AS IS" BASIS,
 *  WITHOUT WARRANTIES OR CONDITIONS OF ANY KIND, either express or implied.
 *  See the License for the specific language governing permissions and
 *  limitations under the License.
 *
 ******************************************************************************/

/******************************************************************************
 *
 *  This file contains the action functions for device manager state
 *  machine.
 *
 ******************************************************************************/

// #include <assert.h>
#include <string.h>

#include "gki.h"
#include "bta_sys.h"
#include "bta_api.h"
#include "bta_dm_int.h"
#include "btm_api.h"


static void bta_dm_pm_cback(tBTA_SYS_CONN_STATUS status, UINT8 id, UINT8 app_id, BD_ADDR peer_addr);
static void bta_dm_pm_set_mode(BD_ADDR peer_addr, tBTA_DM_PM_ACTION pm_mode,
                               tBTA_DM_PM_REQ pm_req);
static void bta_dm_pm_timer_cback(void *p_tle);
static void bta_dm_pm_btm_cback(BD_ADDR bd_addr, tBTM_PM_STATUS status, UINT16 value, UINT8 hci_status);
static BOOLEAN bta_dm_pm_park(BD_ADDR peer_addr);
static BOOLEAN bta_dm_pm_sniff(tBTA_DM_PEER_DEVICE *p_peer_dev, UINT8 index);
static BOOLEAN bta_dm_pm_is_sco_active ();
static void bta_dm_pm_hid_check(BOOLEAN bScoActive);
static void bta_dm_pm_set_sniff_policy(tBTA_DM_PEER_DEVICE *p_dev, BOOLEAN bDisable);
static void bta_dm_pm_stop_timer_by_index(tBTA_PM_TIMER *p_timer,
                                          UINT8 timer_idx);

#if (BTM_SSR_INCLUDED == TRUE)
#if (defined BTA_HH_INCLUDED && BTA_HH_INCLUDED == TRUE)
#include "../hh/bta_hh_int.h"
/* BTA_DM_PM_SSR1 will be dedicated for HH SSR setting entry, no other profile can use it */
#define BTA_DM_PM_SSR_HH      BTA_DM_PM_SSR1
#endif
static void bta_dm_pm_ssr(BD_ADDR peer_addr);
#endif

tBTA_DM_CONNECTED_SRVCS bta_dm_conn_srvcs;


/*******************************************************************************
**
** Function         bta_dm_init_pm
**
** Description      Initializes the BT low power manager
**
**
** Returns          void
**
*******************************************************************************/
void bta_dm_init_pm(void)
{
    memset(&bta_dm_conn_srvcs, 0x00, sizeof(bta_dm_conn_srvcs));

    /* if there are no power manger entries, so not register */
    if(p_bta_dm_pm_cfg[0].app_id != 0)
    {
        bta_sys_pm_register((tBTA_SYS_CONN_CBACK*)bta_dm_pm_cback);

        BTM_PmRegister((BTM_PM_REG_SET | BTM_PM_REG_NOTIF), &bta_dm_cb.pm_id,
                       bta_dm_pm_btm_cback);
    }

    /* Need to initialize all PM timer service IDs */
    for (int i = 0; i < BTA_DM_NUM_PM_TIMER; i++)
    {
        for (int j = 0; j < BTA_DM_PM_MODE_TIMER_MAX; j++)
            bta_dm_cb.pm_timer[i].srvc_id[j] = BTA_ID_MAX;
    }
}


/*******************************************************************************
**
** Function         bta_dm_disable_pm
**
** Description      Disable PM
**
**
** Returns          void
**
*******************************************************************************/
void bta_dm_disable_pm(void)
{
    BTM_PmRegister( BTM_PM_DEREG, &bta_dm_cb.pm_id, NULL);

    /*
     * Deregister the PM callback from the system handling to prevent
     * re-enabling the PM timers after this call if the callback is invoked.
     */
    bta_sys_pm_register((tBTA_SYS_CONN_CBACK*)NULL);

    /* Need to stop all active timers. */
    for (int i = 0; i < BTA_DM_NUM_PM_TIMER; i++)
    {
        for (int j = 0; j < BTA_DM_PM_MODE_TIMER_MAX; j++)
        {
            bta_dm_pm_stop_timer_by_index(&bta_dm_cb.pm_timer[i], j);
            bta_dm_cb.pm_timer[i].pm_action[j] = BTA_DM_PM_NO_ACTION;
        }
    }
}

/*******************************************************************************
**
** Function         bta_dm_get_av_count
**
** Description      Get the number of connected AV
**
**
** Returns          number of av connections
**
*******************************************************************************/
UINT8 bta_dm_get_av_count(void)
{
    UINT8 count = 0;
    for (int i = 0; i < bta_dm_conn_srvcs.count; i++)
    {
        if (bta_dm_conn_srvcs.conn_srvc[i].id == BTA_ID_AV)
            ++count;
    }
    return count;
}

/*******************************************************************************
**
** Function         bta_dm_pm_stop_timer
**
** Description      stop a PM timer
**
**
** Returns          void
**
*******************************************************************************/
static void bta_dm_pm_stop_timer(BD_ADDR peer_addr)
{
    APPL_TRACE_DEBUG("%s: ", __func__);

    for(int i=0; i<BTA_DM_NUM_PM_TIMER; i++)
    {
        if (bta_dm_cb.pm_timer[i].in_use && !bdcmp(bta_dm_cb.pm_timer[i].peer_bdaddr, peer_addr))
        {
            for (int j = 0; j < BTA_DM_PM_MODE_TIMER_MAX; j++)
            {
                bta_dm_pm_stop_timer_by_index(&bta_dm_cb.pm_timer[i], j);
                /*
                 * TODO: For now, stopping the timer does not reset
                 * pm_action[j].
                 * The reason is because some of the internal logic that
                 * (re)assigns the pm_action[] values is taking into account
                 * the older value; e.g., see the pm_action[] assignment in
                 * function bta_dm_pm_start_timer().
                 * Such subtlety in the execution logic is error prone, and
                 * should be eliminiated in the future.
                 */
            }
            break;
        }
    }
}

/*******************************************************************************
**
** Function         bta_pm_action_to_timer_idx
**
** Description      convert power mode into timer index for each connected device
**
**
** Returns          index of the power mode delay timer
**
*******************************************************************************/
static UINT8 bta_pm_action_to_timer_idx(UINT8 pm_action)
{
    if (pm_action == BTA_DM_PM_SUSPEND)
        return BTA_DM_PM_SUSPEND_TIMER_IDX;
    else if (pm_action == BTA_DM_PM_PARK)
        return BTA_DM_PM_PARK_TIMER_IDX;
    else if ((pm_action & BTA_DM_PM_SNIFF) == BTA_DM_PM_SNIFF)
        return BTA_DM_PM_SNIFF_TIMER_IDX;

    /* Active, no preference, no action and retry */
    return BTA_DM_PM_MODE_TIMER_MAX;
}

/*******************************************************************************
**
** Function         bta_dm_pm_stop_timer_by_mode
**
** Description      stop a PM timer
**
**
** Returns          void
**
*******************************************************************************/
static void bta_dm_pm_stop_timer_by_mode(BD_ADDR peer_addr, UINT8 power_mode)
{
    const UINT8 timer_idx = bta_pm_action_to_timer_idx(power_mode);
    if (timer_idx == BTA_DM_PM_MODE_TIMER_MAX)
        return;

    for (int i = 0; i < BTA_DM_NUM_PM_TIMER; i++)
    {
        if (bta_dm_cb.pm_timer[i].in_use && !bdcmp(bta_dm_cb.pm_timer[i].peer_bdaddr, peer_addr))
        {
            if (bta_dm_cb.pm_timer[i].srvc_id[timer_idx] != BTA_ID_MAX)
            {
                bta_dm_pm_stop_timer_by_index(&bta_dm_cb.pm_timer[i], timer_idx);
                /*
                 * TODO: Intentionally setting pm_action[timer_idx].
                 * This assignment should be eliminated in the future - see the
                 * pm_action[] related comment inside function
                 * bta_dm_pm_stop_timer().
                 */
                bta_dm_cb.pm_timer[i].pm_action[timer_idx] = power_mode;
            }
            break;
        }
    }
}

/*******************************************************************************
**
** Function         bta_dm_pm_stop_timer_by_srvc_id
**
** Description      stop all timer started by the service ID.
**
**
** Returns          index of the power mode delay timer
**
*******************************************************************************/
static void bta_dm_pm_stop_timer_by_srvc_id(BD_ADDR peer_addr, UINT8 srvc_id)
{
    for (int i = 0; i < BTA_DM_NUM_PM_TIMER; i++)
    {
        if (bta_dm_cb.pm_timer[i].in_use && !bdcmp(bta_dm_cb.pm_timer[i].peer_bdaddr, peer_addr))
        {
            for (int j = 0; j < BTA_DM_PM_MODE_TIMER_MAX; j++)
            {
                if (bta_dm_cb.pm_timer[i].srvc_id[j] == srvc_id)
                {
                    bta_dm_pm_stop_timer_by_index(&bta_dm_cb.pm_timer[i], j);
                    bta_dm_cb.pm_timer[i].pm_action[j] = BTA_DM_PM_NO_ACTION;
                    break;
                }
            }
        }
    }
}

/*******************************************************************************
**
** Function         bta_dm_pm_start_timer
**
** Description      start a PM timer
**
**
** Returns          void
**
*******************************************************************************/
static void bta_dm_pm_start_timer(tBTA_PM_TIMER *p_timer, UINT8 timer_idx,
                                  INT32 timeout, UINT8 srvc_id, UINT8 pm_action)
{
    p_timer->in_use = TRUE;
    p_timer->timer[timer_idx].p_cback = bta_dm_pm_timer_cback;

    if (p_timer->srvc_id[timer_idx] == BTA_ID_MAX)
        p_timer->active++;

    if (p_timer->pm_action[timer_idx] < pm_action)
        p_timer->pm_action[timer_idx] = pm_action;

    p_timer->srvc_id[timer_idx] = srvc_id;

    bta_sys_start_timer(&p_timer->timer[timer_idx], 0, timeout);
}

/*******************************************************************************
**
** Function         bta_dm_pm_stop_timer_by_index
**
** Description      stop a PM timer
**
**
** Returns          void
**
*******************************************************************************/
static void bta_dm_pm_stop_timer_by_index(tBTA_PM_TIMER *p_timer,
                                          UINT8 timer_idx)
{
    if ((p_timer == NULL) || (timer_idx >= BTA_DM_PM_MODE_TIMER_MAX))
        return;

    if (p_timer->srvc_id[timer_idx] == BTA_ID_MAX)
        return;                 /* The timer was not scheduled */

    assert(p_timer->in_use && (p_timer->active > 0));

    bta_sys_stop_timer(&p_timer->timer[timer_idx]);
    p_timer->srvc_id[timer_idx] = BTA_ID_MAX;
    /* NOTE: pm_action[timer_idx] intentionally not reset */

    p_timer->active--;
    if (p_timer->active == 0)
        p_timer->in_use = FALSE;
}

UINT32 bta_dm_pm_get_remaining_ticks (TIMER_LIST_ENT  *p_target_tle)
{
    return bta_sys_get_remaining_ticks(p_target_tle);
}

/*******************************************************************************
**
** Function         bta_dm_pm_cback
**
** Description      Conn change callback from sys for low power management
**
**
** Returns          void
**
*******************************************************************************/
static void bta_dm_pm_cback(tBTA_SYS_CONN_STATUS status, UINT8 id, UINT8 app_id, BD_ADDR peer_addr)
{

    UINT8 i,j;
    UINT16 policy_setting;
    UINT8 *p = NULL;
    tBTA_DM_PEER_DEVICE *p_dev;

#if (BTM_SSR_INCLUDED == TRUE)
    int               index = BTA_DM_PM_SSR0;
#endif

    APPL_TRACE_DEBUG("bta_dm_pm_cback: st(%d), id(%d), app(%d)", status, id, app_id);

    p_dev = bta_dm_find_peer_device(peer_addr);

    /* find if there is an power mode entry for the service */
    for(i=1; i<=p_bta_dm_pm_cfg[0].app_id; i++)
    {

        if((p_bta_dm_pm_cfg[i].id == id)
            && ((p_bta_dm_pm_cfg[i].app_id == BTA_ALL_APP_ID ) || (p_bta_dm_pm_cfg[i].app_id == app_id )))
            break;

    }

    /* if no entries are there for the app_id and subsystem in p_bta_dm_pm_spec*/
    if(i> p_bta_dm_pm_cfg[0].app_id)
        return;

    bta_dm_pm_stop_timer_by_srvc_id(peer_addr, id);
    /*p_dev = bta_dm_find_peer_device(peer_addr);*/

#if (BTM_SSR_INCLUDED == TRUE)
    /* set SSR parameters on SYS CONN OPEN */
    if((BTA_SYS_CONN_OPEN == status) && p_dev && (p_dev->info & BTA_DM_DI_USE_SSR))
    {
        index = p_bta_dm_pm_spec[p_bta_dm_pm_cfg[i].spec_idx].ssr;
    }
#endif

    /* if no action for the event */
    if(p_bta_dm_pm_spec[p_bta_dm_pm_cfg[i].spec_idx].actn_tbl[status][0].power_mode == BTA_DM_PM_NO_ACTION)
    {
#if (BTM_SSR_INCLUDED == TRUE)
        if(BTA_DM_PM_SSR0 == index) /* and do not need to set SSR, return. */
#endif
        return;
    }

    for(j=0; j<bta_dm_conn_srvcs.count ; j++)
    {
        /* check if an entry already present */
        if((bta_dm_conn_srvcs.conn_srvc[j].id == id)
            && (bta_dm_conn_srvcs.conn_srvc[j].app_id == app_id )
            && !bdcmp(bta_dm_conn_srvcs.conn_srvc[j].peer_bdaddr, peer_addr))
        {
            bta_dm_conn_srvcs.conn_srvc[j].new_request = TRUE;
            break;
        }

    }

        /* if subsystem has no more preference on the power mode remove
       the cb */
    if(p_bta_dm_pm_spec[p_bta_dm_pm_cfg[i].spec_idx].actn_tbl[status][0].power_mode == BTA_DM_PM_NO_PREF)
    {
        if(j != bta_dm_conn_srvcs.count)
        {
            bta_dm_conn_srvcs.count--;

            for(; j<bta_dm_conn_srvcs.count ; j++)
            {

                memcpy(&bta_dm_conn_srvcs.conn_srvc[j], &bta_dm_conn_srvcs.conn_srvc[j+1], sizeof(bta_dm_conn_srvcs.conn_srvc[j]));

            }
        }
        else
        {
            APPL_TRACE_WARNING("bta_dm_act no entry for connected service cbs");
            return;
        }
    }
    else if(j == bta_dm_conn_srvcs.count )
    {
        /* check if we have more connected service that cbs */
        if(bta_dm_conn_srvcs.count == BTA_DM_NUM_CONN_SRVS)
        {
            APPL_TRACE_WARNING("bta_dm_act no more connected service cbs");
            return;
        }

        /* fill in a new cb */
        bta_dm_conn_srvcs.conn_srvc[j].id = id;
        bta_dm_conn_srvcs.conn_srvc[j].app_id = app_id;
        bta_dm_conn_srvcs.conn_srvc[j].new_request = TRUE;
        bdcpy(bta_dm_conn_srvcs.conn_srvc[j].peer_bdaddr, peer_addr);

        APPL_TRACE_WARNING("new conn_srvc id:%d, app_id:%d", id, app_id);

        bta_dm_conn_srvcs.count++;
        bta_dm_conn_srvcs.conn_srvc[j].state = status;
    }
    else
    {
        /* no service is added or removed. only updating status. */
        bta_dm_conn_srvcs.conn_srvc[j].state = status;
    }

    /* stop timer */
    bta_dm_pm_stop_timer(peer_addr);

    if(p_dev)
    {
        p_dev->pm_mode_attempted = 0;
        p_dev->pm_mode_failed = 0;
    }

#if (BTM_SSR_INCLUDED == TRUE)
    if(p_bta_dm_ssr_spec[index].max_lat
#if (defined BTA_HH_INCLUDED && BTA_HH_INCLUDED == TRUE)
       || index == BTA_DM_PM_SSR_HH
#endif
       )
    {
        bta_dm_pm_ssr(peer_addr);
    }
    else
    {
        if( ((NULL != (p = BTM_ReadLocalFeatures ())) && HCI_SNIFF_SUB_RATE_SUPPORTED(p)) &&
            ((NULL != (p = BTM_ReadRemoteFeatures (peer_addr))) && HCI_SNIFF_SUB_RATE_SUPPORTED(p)) &&
            (index == BTA_DM_PM_SSR0))
        {
            if (status == BTA_SYS_SCO_OPEN)
            {
                APPL_TRACE_DEBUG("%s: SCO inactive, reset SSR to zero", __func__);
                BTM_SetSsrParams (peer_addr, 0,0,0 );
            }
            else if (status == BTA_SYS_SCO_CLOSE)
            {
                APPL_TRACE_DEBUG("%s: SCO active, back to old SSR", __func__);
                bta_dm_pm_ssr(peer_addr);
            }
        }
    }
#endif

    bta_dm_pm_set_mode(peer_addr, BTA_DM_PM_NO_ACTION, BTA_DM_PM_NEW_REQ);

    /* perform the HID link workaround if needed
    ** 1. If SCO up/down event is received OR
    ** 2. If HID connection open is received and SCO is already active.
    **     This will handle the case where HID connects when SCO already active
    */
    if ( BTM_IsDeviceUp() &&
         ( ((status == BTA_SYS_SCO_OPEN) || (status == BTA_SYS_SCO_CLOSE)) ||
           ((status == BTA_SYS_CONN_OPEN) && (id == BTA_ID_HH) && bta_dm_pm_is_sco_active()) ) )
    {
        BOOLEAN bScoActive;
        if (status == BTA_SYS_CONN_OPEN)
            bScoActive = TRUE;
        else
            bScoActive = (status == BTA_SYS_SCO_OPEN);

        bta_dm_pm_hid_check(bScoActive);
    }

}


/*******************************************************************************
**
** Function         bta_dm_pm_set_mode
**
** Description      Set the power mode for the device
**
**
** Returns          void
**
*******************************************************************************/

static void bta_dm_pm_set_mode(BD_ADDR peer_addr, tBTA_DM_PM_ACTION pm_request,
                               tBTA_DM_PM_REQ pm_req )
{

    tBTA_DM_PM_ACTION   pm_action = BTA_DM_PM_NO_ACTION;
    UINT16              timeout = 0;
    UINT8               i,j;
    tBTA_DM_PM_ACTION   failed_pm = 0;
    tBTA_DM_PEER_DEVICE *p_peer_device = NULL;
    tBTA_DM_PM_ACTION    allowed_modes = 0;
    tBTA_DM_PM_ACTION    pref_modes = 0;
    tBTA_DM_PM_CFG      *p_pm_cfg;
    tBTA_DM_PM_SPEC     *p_pm_spec;
    tBTA_DM_PM_ACTN     *p_act0, *p_act1;
    tBTA_DM_SRVCS       *p_srvcs = NULL;
    BOOLEAN timer_started = FALSE;
    UINT8   timer_idx, available_timer = BTA_DM_PM_MODE_TIMER_MAX;
    UINT32  remaining_ticks = 0;

    if(!bta_dm_cb.device_list.count)
        return;

    /* see if any attempt to put device in low power mode failed */
    p_peer_device = bta_dm_find_peer_device(peer_addr);
    /* if no peer device found return */
    if (p_peer_device == NULL)
        return;

    failed_pm = p_peer_device->pm_mode_failed;

    for(i=0; i<bta_dm_conn_srvcs.count ; i++)
    {

        p_srvcs = &bta_dm_conn_srvcs.conn_srvc[i];
        if(!bdcmp(p_srvcs->peer_bdaddr, peer_addr))
        {

            /* p_bta_dm_pm_cfg[0].app_id is the number of entries */
            for(j=1; j<=p_bta_dm_pm_cfg[0].app_id; j++)
            {
                if((p_bta_dm_pm_cfg[j].id == p_srvcs->id)
                    && ((p_bta_dm_pm_cfg[j].app_id == BTA_ALL_APP_ID ) ||
                    (p_bta_dm_pm_cfg[j].app_id == p_srvcs->app_id)))
                    break;
            }

            p_pm_cfg = &p_bta_dm_pm_cfg[j];
            p_pm_spec = &p_bta_dm_pm_spec[p_pm_cfg->spec_idx];
            p_act0 = &p_pm_spec->actn_tbl[p_srvcs->state][0];
            p_act1 = &p_pm_spec->actn_tbl[p_srvcs->state][1];

            APPL_TRACE_DEBUG("bta_dm_pm_set_mode: srvcsid: %d, state: %d, j: %d", p_srvcs->id, p_srvcs->state, j);
            allowed_modes |= p_pm_spec->allow_mask;

            /* PM actions are in the order of strictness */

            /* first check if the first preference is ok */
            if(!(failed_pm & p_act0->power_mode))
            {
                pref_modes |= p_act0->power_mode;

                if(p_act0->power_mode >= pm_action)
                {
                    pm_action = p_act0->power_mode;

                    if (pm_req != BTA_DM_PM_NEW_REQ || p_srvcs->new_request)
                    {
                        p_srvcs->new_request = FALSE;
                        timeout =  p_act0->timeout;
                    }
                }
            }
            /* if first preference has already failed, try second preference */
            else if(!(failed_pm & p_act1->power_mode))
            {
                pref_modes |= p_act1->power_mode;

                if(p_act1->power_mode > pm_action)
                {
                    pm_action = p_act1->power_mode;
                    timeout =  p_act1->timeout;
                }
            }
        }
    }

    if(pm_action & (BTA_DM_PM_PARK | BTA_DM_PM_SNIFF))
    {
        /* some service don't like the mode */
        if(!(allowed_modes & pm_action))
        {

            /* select the other mode if its allowed and preferred, otherwise 0 which is BTA_DM_PM_NO_ACTION */
            pm_action =  (allowed_modes & (BTA_DM_PM_PARK | BTA_DM_PM_SNIFF) & pref_modes);

            /* no timeout needed if no action is required */
            if(pm_action == BTA_DM_PM_NO_ACTION)
            {
                timeout = 0;
            }

        }
    }
    /* if need to start a timer */
    if((pm_req != BTA_DM_PM_EXECUTE) && timeout)
    {
        for(i=0; i<BTA_DM_NUM_PM_TIMER; i++)
        {
            if(bta_dm_cb.pm_timer[i].in_use && bdcmp(bta_dm_cb.pm_timer[i].peer_bdaddr, peer_addr) == 0)
            {
                if ((timer_idx = bta_pm_action_to_timer_idx(pm_action)) != BTA_DM_PM_MODE_TIMER_MAX)
                {
                    remaining_ticks = bta_dm_pm_get_remaining_ticks(&bta_dm_cb.pm_timer[i].timer[timer_idx]);
                    if (remaining_ticks < timeout)
                    {
<<<<<<< HEAD
=======
						LOG_DEBUG("%s remain 0\n", __func__);
>>>>>>> 2ebb71f6
                        /* Cancel and restart the timer */
                        /*
                         * TODO: The value of pm_action[timer_idx] is
                         * conditionally updated between the two function
                         * calls below when the timer is restarted.
                         * This logic is error-prone and should be eliminated
                         * in the future.
                         */
                        bta_dm_pm_stop_timer_by_index(&bta_dm_cb.pm_timer[i],
                                                      timer_idx);
                        bta_dm_pm_start_timer(&bta_dm_cb.pm_timer[i], timer_idx, timeout, p_srvcs->id, pm_action);
                    }
                    timer_started = TRUE;
                }
                break;
            }
            else if (!bta_dm_cb.pm_timer[i].in_use)
            {
                APPL_TRACE_DEBUG("%s dm_pm_timer:%d, %d", __func__, i, timeout);
                if (available_timer == BTA_DM_PM_MODE_TIMER_MAX)
                    available_timer = i;
            }
        }
        /* new power mode for a new active connection */
        if (!timer_started)
        {
            if( available_timer != BTA_DM_PM_MODE_TIMER_MAX)
            {
                bdcpy(bta_dm_cb.pm_timer[available_timer].peer_bdaddr, peer_addr);
                if ((timer_idx = bta_pm_action_to_timer_idx(pm_action)) != BTA_DM_PM_MODE_TIMER_MAX)
                {
                    bta_dm_pm_start_timer(&bta_dm_cb.pm_timer[available_timer], timer_idx, timeout, p_srvcs->id, pm_action);
                    timer_started = TRUE;
                }
            }
            /* no more timers */
            else
            {
                APPL_TRACE_WARNING("bta_dm_act dm_pm_timer no more");
            }
        }
        return;
    }
    /* if pending power mode timer expires, and currecnt link is in a
       lower power mode than current profile requirement, igonre it */
    if (pm_req == BTA_DM_PM_EXECUTE && pm_request < pm_action)
    {
        APPL_TRACE_ERROR("Ignore the power mode request: %d", pm_request)
        return;
    }
    if(pm_action == BTA_DM_PM_PARK)
    {
        p_peer_device->pm_mode_attempted = BTA_DM_PM_PARK;
        bta_dm_pm_park(peer_addr);
    }
    else if(pm_action & BTA_DM_PM_SNIFF)
    {
        /* dont initiate SNIFF, if link_policy has it disabled */
        if (p_peer_device->link_policy & HCI_ENABLE_SNIFF_MODE)
        {
            p_peer_device->pm_mode_attempted = BTA_DM_PM_SNIFF;
            bta_dm_pm_sniff(p_peer_device, (UINT8)(pm_action & 0x0F) );
        }
        else
        {
            APPL_TRACE_DEBUG("bta_dm_pm_set_mode: Link policy disallows SNIFF, ignore request");
        }
    }
    else if(pm_action == BTA_DM_PM_ACTIVE)
    {
        bta_dm_pm_active(peer_addr);
    }
}
/*******************************************************************************
**
** Function         bta_ag_pm_park
**
** Description      Switch to park mode.
**
**
** Returns          TRUE if park attempted, FALSE otherwise.
**
*******************************************************************************/
static BOOLEAN bta_dm_pm_park(BD_ADDR peer_addr)
{

    tBTM_PM_MODE    mode = BTM_PM_STS_ACTIVE;

    /* if not in park mode, switch to park */
    BTM_ReadPowerMode(peer_addr, &mode);

    if(mode != BTM_PM_MD_PARK)
    {
        BTM_SetPowerMode (bta_dm_cb.pm_id, peer_addr, &p_bta_dm_pm_md[BTA_DM_PM_PARK_IDX]);
    }
    return TRUE;

}

/*******************************************************************************
**
** Function         bta_ag_pm_sniff
**
** Description      Switch to sniff mode.
**
**
** Returns          TRUE if sniff attempted, FALSE otherwise.
**
*******************************************************************************/
static BOOLEAN bta_dm_pm_sniff(tBTA_DM_PEER_DEVICE *p_peer_dev, UINT8 index)
{
    tBTM_PM_MODE    mode = BTM_PM_STS_ACTIVE;
    tBTM_PM_PWR_MD  pwr_md;
    tBTM_STATUS     status;
#if (BTM_SSR_INCLUDED == TRUE)
    UINT8 *p_rem_feat = NULL;
#endif

    BTM_ReadPowerMode(p_peer_dev->peer_bdaddr, &mode);
    p_rem_feat = BTM_ReadRemoteFeatures (p_peer_dev->peer_bdaddr);
#if (BTM_SSR_INCLUDED == TRUE)
    APPL_TRACE_DEBUG("bta_dm_pm_sniff cur:%d, idx:%d, info:x%x", mode, index, p_peer_dev->info);
    if (mode != BTM_PM_MD_SNIFF ||
        (HCI_SNIFF_SUB_RATE_SUPPORTED(BTM_ReadLocalFeatures ()) && p_rem_feat &&
         HCI_SNIFF_SUB_RATE_SUPPORTED(p_rem_feat) &&
         !(p_peer_dev->info & BTA_DM_DI_USE_SSR)))
#else
    APPL_TRACE_DEBUG("bta_dm_pm_sniff cur:%d, idx:%d", mode, index);
    if(mode != BTM_PM_MD_SNIFF)
#endif
    {
#if (BTM_SSR_INCLUDED == TRUE)
        /* Dont initiate Sniff if controller has alreay accepted
         * remote sniff params. This avoid sniff loop issue with
         * some agrresive headsets who use sniff latencies more than
         * DUT supported range of Sniff intervals.*/
        if ((mode == BTM_PM_MD_SNIFF) && (p_peer_dev->info & BTA_DM_DI_ACP_SNIFF))
        {
            APPL_TRACE_DEBUG("%s: already in remote initiate sniff", __func__);
            return TRUE;
        }
#endif
        /* if the current mode is not sniff, issue the sniff command.
         * If sniff, but SSR is not used in this link, still issue the command */
        memcpy(&pwr_md, &p_bta_dm_pm_md[index], sizeof (tBTM_PM_PWR_MD));
        if (p_peer_dev->info & BTA_DM_DI_INT_SNIFF)
        {
            pwr_md.mode |= BTM_PM_MD_FORCE;
        }
        status = BTM_SetPowerMode (bta_dm_cb.pm_id, p_peer_dev->peer_bdaddr, &pwr_md);
        if (status == BTM_CMD_STORED|| status == BTM_CMD_STARTED)
        {
            p_peer_dev->info &= ~(BTA_DM_DI_INT_SNIFF|BTA_DM_DI_ACP_SNIFF);
            p_peer_dev->info |= BTA_DM_DI_SET_SNIFF;
        }
        else if (status == BTM_SUCCESS)
        {
            APPL_TRACE_DEBUG("bta_dm_pm_sniff BTM_SetPowerMode() returns BTM_SUCCESS");
            p_peer_dev->info &= ~(BTA_DM_DI_INT_SNIFF|BTA_DM_DI_ACP_SNIFF|BTA_DM_DI_SET_SNIFF);
        }
        else /* error */
        {
            APPL_TRACE_ERROR("bta_dm_pm_sniff BTM_SetPowerMode() returns ERROR status=%d", status);
            p_peer_dev->info &= ~(BTA_DM_DI_INT_SNIFF|BTA_DM_DI_ACP_SNIFF|BTA_DM_DI_SET_SNIFF);
        }
    }
    return TRUE;

}
/*******************************************************************************
**
** Function         bta_dm_pm_ssr
**
** Description      checks and sends SSR parameters
**
** Returns          void
**
*******************************************************************************/
#if (BTM_SSR_INCLUDED == TRUE)
static void bta_dm_pm_ssr(BD_ADDR peer_addr)
{
    tBTA_DM_SSR_SPEC *p_spec, *p_spec_cur;
    UINT8   i,j;
    int     ssr = BTA_DM_PM_SSR0;

    /* go through the connected services */
    for(i=0; i<bta_dm_conn_srvcs.count ; i++)
    {
        if(!bdcmp(bta_dm_conn_srvcs.conn_srvc[i].peer_bdaddr, peer_addr))
        {
            /* p_bta_dm_pm_cfg[0].app_id is the number of entries */
            for(j=1; j<=p_bta_dm_pm_cfg[0].app_id; j++)
            {
                /* find the associated p_bta_dm_pm_cfg */
                if((p_bta_dm_pm_cfg[j].id == bta_dm_conn_srvcs.conn_srvc[i].id)
                    && ((p_bta_dm_pm_cfg[j].app_id == BTA_ALL_APP_ID )
                    || (p_bta_dm_pm_cfg[j].app_id == bta_dm_conn_srvcs.conn_srvc[i].app_id)))
                {
                    APPL_TRACE_WARNING("bta_dm_pm_ssr conn_srvc id:%d, app_id:%d",
                        bta_dm_conn_srvcs.conn_srvc[i].id, bta_dm_conn_srvcs.conn_srvc[i].app_id);
                    break;
                }
            }

            /* find the ssr index with the smallest max latency. */
            p_spec_cur = &p_bta_dm_ssr_spec[p_bta_dm_pm_spec[p_bta_dm_pm_cfg[j].spec_idx].ssr];
            p_spec = &p_bta_dm_ssr_spec[ssr];

#if (defined BTA_HH_INCLUDED && BTA_HH_INCLUDED == TRUE)
            /* HH has the per connection SSR preference, already read the SSR params from BTA HH */
            if (p_bta_dm_pm_spec[p_bta_dm_pm_cfg[j].spec_idx].ssr == BTA_DM_PM_SSR_HH)
            {
                if (bta_hh_read_ssr_param(peer_addr, &p_spec_cur->max_lat, &p_spec_cur->min_rmt_to) == BTA_HH_ERR)
                    continue;
            }
#endif
            if (p_spec_cur->max_lat < p_spec->max_lat ||
                (ssr == BTA_DM_PM_SSR0 && p_bta_dm_pm_spec[p_bta_dm_pm_cfg[j].spec_idx].ssr != BTA_DM_PM_SSR0))
            {
                ssr = p_bta_dm_pm_spec[p_bta_dm_pm_cfg[j].spec_idx].ssr;
            }

        }
    }

    p_spec = &p_bta_dm_ssr_spec[ssr];
    APPL_TRACE_WARNING("bta_dm_pm_ssr:%d, lat:%d", ssr, p_spec->max_lat);
    if(p_spec->max_lat)
    {
        /* set the SSR parameters. */
        BTM_SetSsrParams (peer_addr, p_spec->max_lat,
            p_spec->min_rmt_to, p_spec->min_loc_to);
    }
}
#endif
/*******************************************************************************
**
** Function         bta_dm_pm_active
**
** Description      Brings connection to active mode
**
**
** Returns          void
**
*******************************************************************************/
void bta_dm_pm_active(BD_ADDR peer_addr)
{
    tBTM_PM_PWR_MD  pm;

    memset( (void*)&pm, 0, sizeof(pm));

    /* switch to active mode */
    pm.mode = BTM_PM_MD_ACTIVE;
    BTM_SetPowerMode (bta_dm_cb.pm_id, peer_addr, &pm);


}


/*******************************************************************************
**
** Function         bta_dm_pm_btm_cback
**
** Description      BTM power manager callback.
**
**
** Returns          void
**
*******************************************************************************/
static void bta_dm_pm_btm_cback(BD_ADDR bd_addr, tBTM_PM_STATUS status, UINT16 value, UINT8 hci_status)
{
   tBTA_DM_PM_BTM_STATUS  *p_buf;

   if ((p_buf = (tBTA_DM_PM_BTM_STATUS *) GKI_getbuf(sizeof(tBTA_DM_PM_BTM_STATUS))) != NULL)
    {
        p_buf->hdr.event = BTA_DM_PM_BTM_STATUS_EVT;
        p_buf->status = status;
        p_buf->value = value;
        p_buf->hci_status = hci_status;
        bdcpy(p_buf->bd_addr, bd_addr);
        bta_sys_sendmsg(p_buf);
    }
}

/*******************************************************************************
**
** Function         bta_dm_pm_timer_cback
**
** Description      Power management timer callback.
**
**
** Returns          void
**
*******************************************************************************/
static void bta_dm_pm_timer_cback(void *p_tle)
{
    UINT8 i, j;

    for (i=0; i<BTA_DM_NUM_PM_TIMER; i++)
    {
        APPL_TRACE_DEBUG("dm_pm_timer[%d] in use? %d", i, bta_dm_cb.pm_timer[i].in_use);
        if (bta_dm_cb.pm_timer[i].in_use)
        {
            for (j = 0; j < BTA_DM_PM_MODE_TIMER_MAX; j++)
            {
                if(&bta_dm_cb.pm_timer[i].timer[j] == (TIMER_LIST_ENT*) p_tle)
                {
                    bta_dm_cb.pm_timer[i].active --;
                    bta_dm_cb.pm_timer[i].srvc_id[j] = BTA_ID_MAX;
                    APPL_TRACE_DEBUG("dm_pm_timer[%d] expires, timer_idx=%d", i, j);
                    break;
                }
            }
            if (bta_dm_cb.pm_timer[i].active == 0)
                bta_dm_cb.pm_timer[i].in_use = FALSE;
            if (j < BTA_DM_PM_MODE_TIMER_MAX)
                break;
        }
    }

    /* no more timers */
    if (i==BTA_DM_NUM_PM_TIMER)
        return;

    tBTA_DM_PM_TIMER *p_buf = (tBTA_DM_PM_TIMER *) GKI_getbuf(sizeof(tBTA_DM_PM_TIMER));
    if (p_buf != NULL)
    {
        p_buf->hdr.event = BTA_DM_PM_TIMER_EVT;
        p_buf->pm_request = bta_dm_cb.pm_timer[i].pm_action[j];
        bdcpy(p_buf->bd_addr, bta_dm_cb.pm_timer[i].peer_bdaddr);
        bta_sys_sendmsg(p_buf);
    }
}

/*******************************************************************************
**
** Function         bta_dm_pm_btm_status
**
** Description      Process pm status event from btm
**
**
** Returns          void
**
*******************************************************************************/
void bta_dm_pm_btm_status(tBTA_DM_MSG *p_data)
{
    APPL_TRACE_DEBUG("%s status: %d", __func__, p_data->pm_status.status);

    tBTA_DM_PEER_DEVICE *p_dev = bta_dm_find_peer_device(p_data->pm_status.bd_addr);
    if (NULL == p_dev)
        return;

    tBTA_DM_DEV_INFO info = p_dev->info;
    /* check new mode */
    switch (p_data->pm_status.status)
    {
        case BTM_PM_STS_ACTIVE:
            /* if our sniff or park attempt failed
            we should not try it again*/
            if (p_data->pm_status.hci_status != 0)
            {
                APPL_TRACE_ERROR("%s hci_status=%d", __func__, p_data->pm_status.hci_status);
                p_dev->info &= ~(BTA_DM_DI_INT_SNIFF|BTA_DM_DI_ACP_SNIFF|BTA_DM_DI_SET_SNIFF);

                if(p_dev->pm_mode_attempted &(BTA_DM_PM_PARK | BTA_DM_PM_SNIFF))
                {
                    p_dev->pm_mode_failed
                        |= ((BTA_DM_PM_PARK | BTA_DM_PM_SNIFF) & p_dev->pm_mode_attempted);
                    bta_dm_pm_stop_timer_by_mode(p_data->pm_status.bd_addr, p_dev->pm_mode_attempted);
                    bta_dm_pm_set_mode(p_data->pm_status.bd_addr, BTA_DM_PM_NO_ACTION, BTA_DM_PM_RESTART);
                }
            }
            else
            {
#if (BTM_SSR_INCLUDED == TRUE)
                if(p_dev->prev_low)
                {
                    /* need to send the SSR paramaters to controller again */
                    bta_dm_pm_ssr(p_dev->peer_bdaddr);
                }
                p_dev->prev_low = BTM_PM_STS_ACTIVE;
#endif
                /* link to active mode, need to restart the timer for next low power mode if needed */
                bta_dm_pm_stop_timer(p_data->pm_status.bd_addr);
                bta_dm_pm_set_mode(p_data->pm_status.bd_addr, BTA_DM_PM_NO_ACTION, BTA_DM_PM_RESTART);
            }
            break;

#if (BTM_SSR_INCLUDED == TRUE)
        case BTM_PM_STS_PARK:
        case BTM_PM_STS_HOLD:
            /* save the previous low power mode - for SSR.
             * SSR parameters are sent to controller on "conn open".
             * the numbers stay good until park/hold/detach */
            if(p_dev->info & BTA_DM_DI_USE_SSR)
                p_dev->prev_low = p_data->pm_status.status;
            break;

        case BTM_PM_STS_SSR:
            if(p_data->pm_status.value)
                p_dev->info |= BTA_DM_DI_USE_SSR;
            else
                p_dev->info &= ~BTA_DM_DI_USE_SSR;
            break;
#endif
        case BTM_PM_STS_SNIFF:
            if (p_data->pm_status.hci_status == 0)
            {
                /* Stop PM timer now if already active for
                 * particular device since link is already
                 * put in sniff mode by remote device, and
                 * PM timer sole purpose is to put the link
                 * in sniff mode from host side.
                 */
                bta_dm_pm_stop_timer(p_data->pm_status.bd_addr);
            }
            else
            {
                p_dev->info &= ~(BTA_DM_DI_SET_SNIFF | BTA_DM_DI_INT_SNIFF | BTA_DM_DI_ACP_SNIFF);
                if (info & BTA_DM_DI_SET_SNIFF)
                    p_dev->info |= BTA_DM_DI_INT_SNIFF;
                else
                    p_dev->info |= BTA_DM_DI_ACP_SNIFF;
            }
            break;

        case BTM_PM_STS_ERROR:
            p_dev->info &= ~BTA_DM_DI_SET_SNIFF;
            break;

        default:
            break;
    }



}

/*******************************************************************************
**
** Function         bta_dm_pm_timer
**
** Description      Process pm timer event from btm
**
**
** Returns          void
**
*******************************************************************************/
void bta_dm_pm_timer(tBTA_DM_MSG *p_data)
{
    APPL_TRACE_EVENT("%s", __func__);
    bta_dm_pm_set_mode(p_data->pm_timer.bd_addr, p_data->pm_timer.pm_request, BTA_DM_PM_EXECUTE);
}

/*******************************************************************************
**
** Function         bta_dm_find_peer_device
**
** Description      Given an address, find the associated control block.
**
** Returns          tBTA_DM_PEER_DEVICE
**
*******************************************************************************/
tBTA_DM_PEER_DEVICE * bta_dm_find_peer_device(BD_ADDR peer_addr)
{
    tBTA_DM_PEER_DEVICE *p_dev = NULL;

    for (int i=0; i<bta_dm_cb.device_list.count; i++)
    {
        if(!bdcmp( bta_dm_cb.device_list.peer_device[i].peer_bdaddr, peer_addr))
        {
            p_dev = &bta_dm_cb.device_list.peer_device[i];
            break;
        }

    }
    return p_dev;
}

/*******************************************************************************
**
** Function         bta_dm_is_sco_active
**
** Description      Loop through connected services for HFP+State=SCO
**
** Returns          BOOLEAN. TRUE if SCO active, else FALSE
**
*******************************************************************************/
static BOOLEAN bta_dm_pm_is_sco_active ()
{
    int j;
    BOOLEAN bScoActive = FALSE;

    for(j=0; j<bta_dm_conn_srvcs.count ; j++)
    {
        /* check if an entry already present */
        if ( (bta_dm_conn_srvcs.conn_srvc[j].id == BTA_ID_AG )  && (bta_dm_conn_srvcs.conn_srvc[j].state == BTA_SYS_SCO_OPEN) )
        {
            bScoActive = TRUE;
            break;
        }
    }

    APPL_TRACE_DEBUG("bta_dm_is_sco_active: SCO active: %d", bScoActive);
    return bScoActive;
}


/*******************************************************************************
**
** Function         bta_dm_pm_hid_check
**
** Description      Disables/Enables sniff in link policy based on SCO Up/Down
**
** Returns          None
**
*******************************************************************************/

static void bta_dm_pm_hid_check(BOOLEAN bScoActive)
{
    int j;

    /* if HID is active, disable the link policy */
    for(j=0; j<bta_dm_conn_srvcs.count ; j++)
    {
        /* check if an entry already present */
        if(bta_dm_conn_srvcs.conn_srvc[j].id == BTA_ID_HH )
        {
            APPL_TRACE_DEBUG ("SCO status change(Active: %d), modify HID link policy. state: %d",
                bScoActive, bta_dm_conn_srvcs.conn_srvc[j].state);
            bta_dm_pm_set_sniff_policy( bta_dm_find_peer_device(bta_dm_conn_srvcs.conn_srvc[j].peer_bdaddr), bScoActive);

            /* if we had disabled link policy, seems like the hid device stop retrying SNIFF after a few tries. force sniff if needed */
            if (!bScoActive)
                bta_dm_pm_set_mode(bta_dm_conn_srvcs.conn_srvc[j].peer_bdaddr, BTA_DM_PM_NO_ACTION,
                                   BTA_DM_PM_RESTART);
        }
    }

}

/*******************************************************************************
**
** Function         bta_dm_pm_set_sniff_policy
**
** Description      Disables/Enables sniff in link policy for the give device
**
** Returns          None
**
*******************************************************************************/
static void bta_dm_pm_set_sniff_policy(tBTA_DM_PEER_DEVICE *p_dev, BOOLEAN bDisable)
{
    UINT16 policy_setting;

    if (!p_dev)
        return;

    if (bDisable)
    {
        policy_setting = bta_dm_cb.cur_policy &
            (HCI_ENABLE_MASTER_SLAVE_SWITCH |
             HCI_ENABLE_HOLD_MODE  |
             HCI_ENABLE_PARK_MODE);

    }
    else
    {
        /*  allow sniff after sco is closed */
         policy_setting= bta_dm_cb.cur_policy;
    }

    /* if disabling SNIFF, make sure link is Active */
    if (bDisable)
        bta_dm_pm_active(p_dev->peer_bdaddr);

    /* update device record and set link policy */
    p_dev->link_policy = policy_setting;
    BTM_SetLinkPolicy(p_dev->peer_bdaddr, &policy_setting);

}

#if ((defined BLE_INCLUDED) && (BLE_INCLUDED == TRUE))
/*******************************************************************************
**
** Function         bta_dm_pm_obtain_controller_state
**
** Description      This function obtains the consolidated controller power state
**
** Parameters:
**
*******************************************************************************/
tBTA_DM_CONTRL_STATE bta_dm_pm_obtain_controller_state(void)
{
    /*   Did not use counts as it is not sure, how accurate the count values are in
     **  bta_dm_cb.device_list.count > 0 || bta_dm_cb.device_list.le_count > 0 */

    tBTA_DM_CONTRL_STATE cur_state = BTA_DM_CONTRL_UNKNOWN;
    cur_state = BTM_PM_ReadControllerState();

    APPL_TRACE_DEBUG("bta_dm_pm_obtain_controller_state: %d", cur_state);
    return cur_state;
}
#endif<|MERGE_RESOLUTION|>--- conflicted
+++ resolved
@@ -636,10 +636,7 @@
                     remaining_ticks = bta_dm_pm_get_remaining_ticks(&bta_dm_cb.pm_timer[i].timer[timer_idx]);
                     if (remaining_ticks < timeout)
                     {
-<<<<<<< HEAD
-=======
 						LOG_DEBUG("%s remain 0\n", __func__);
->>>>>>> 2ebb71f6
                         /* Cancel and restart the timer */
                         /*
                          * TODO: The value of pm_action[timer_idx] is
