--- conflicted
+++ resolved
@@ -104,33 +104,12 @@
 			}
 			LOG_ERROR("\n");
 			if(p_data->req_data.p_data->write_req.handle == button_cb_env.button_inst.but_wirt_hdl){
-<<<<<<< HEAD
 
 			p_rec_data = &p_data->req_data.p_data->write_req.value[0];
 			//	button_msg_notify(len,p_rec_data);	
 			(*p_inst->p_cback)(button_cb_env.button_inst.app_id,net_event,len,p_rec_data);
-=======
-			if(p_data->req_data.p_data->write_req.value[0] == 0xFF){
-				net_event = RECEIVE_NET_PASSWD_EVT;
-				len = p_data->req_data.p_data->write_req.len - 1;
-				p_rec_data = &p_data->req_data.p_data->write_req.value[1];
-				LOG_ERROR("RECEIVE_NET_PASSWD_EVT\n");
-			}else if(p_data->req_data.p_data->write_req.value[0] == 0xEE){
-				
-				net_event = RECEIVE_NET_SSD_EVT;
-				len = p_data->req_data.p_data->write_req.len - 1;
-				p_rec_data = &p_data->req_data.p_data->write_req.value[1];
-				LOG_ERROR("RECEIVE_NET_SSD_EVT\n");
-			}else{
-				net_event = 0xff;
-				len = p_data->req_data.p_data->write_req.len;
-				p_rec_data = p_data->req_data.p_data->write_req.value;
 				
 		}		
-//	button_msg_notify(len,p_rec_data);	
-	(*p_inst->p_cback)(button_cb_env.button_inst.app_id,net_event,len,p_rec_data);
->>>>>>> 6f1d6178
-			}
 			break;
 		case BTA_GATTS_CONF_EVT:
 			
