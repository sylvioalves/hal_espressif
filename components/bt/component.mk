--- conflicted
+++ resolved
@@ -2,7 +2,6 @@
 # Component Makefile
 #
 
-<<<<<<< HEAD
 COMPONENT_ADD_INCLUDEDIRS :=	bluedroid/bta/include			\
 				bluedroid/bta/sys/include		\
 				bluedroid/btcore/include		\
@@ -28,11 +27,6 @@
 				bluedroid/stack/include			\
 				bluedroid/include			\
 				include	
-=======
-#COMPONENT_ADD_INCLUDEDIRS := 
-
-COMPONENT_ADD_INCLUDEDIRS := include
->>>>>>> bdd67c98
 
 CFLAGS += -Wno-error=unused-label -Wno-error=return-type -Wno-error=missing-braces -Wno-error=pointer-sign -Wno-error=parentheses
 
