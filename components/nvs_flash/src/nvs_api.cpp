--- conflicted
+++ resolved
@@ -64,13 +64,9 @@
 
 extern "C" esp_err_t nvs_flash_init_custom(uint32_t baseSector, uint32_t sectorCount)
 {
-<<<<<<< HEAD
-    return nvs_flash_init_custom(9, 3);
-=======
     ESP_LOGD(TAG, "nvs_flash_init_custom start=%d count=%d", baseSector, sectorCount);
     s_nvs_handles.clear();
     return s_nvs_storage.init(baseSector, sectorCount);
->>>>>>> 5a81c06e
 }
 
 #ifdef ESP_PLATFORM
